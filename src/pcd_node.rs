use bellpepper_core::ConstraintSystem;
use bellpepper_core::test_cs::TestConstraintSystem;
use ff::Field;
use rand_core::OsRng;
use crate::bellpepper::solver::SatisfyingAssignment;
use crate::Commitment;
use crate::bellpepper::r1cs::NovaWitness;
use crate::constants::{ NUM_FE_WITHOUT_IO_FOR_CRHF, NUM_HASH_BITS};
use crate::errors::NovaError;
use crate::gadgets::utils::scalar_as_base;
use crate::nifs::NIFS;
use crate::nimfs::ccs::cccs::{CCCS, CCSWitness};
use crate::nimfs::ccs::lcccs::LCCCS;
use crate::nimfs::multifolding::{NIMFS, ProofWitness};
use crate::nimfs::pcd_aux_circuit::{NovaAuxiliaryInputs, NovaAuxiliaryParams, NovaAuxiliarySecondCircuit};
use crate::nimfs::pcd_circuit::{PCDUnitInputs, PCDUnitPrimaryCircuit};
use crate::pcd_compressed_snark::{PCDPublicParams};
use crate::r1cs::{RelaxedR1CSInstance, RelaxedR1CSWitness};
<<<<<<< HEAD
use crate::traits::{AbsorbInROTrait, Group, ROConstants, ROTrait, TranscriptEngineTrait};
use crate::traits::circuit::{StepCircuit, TrivialTestCircuit};
use crate::traits::commitment::{ CommitmentTrait};

=======
use crate::traits::{AbsorbInROTrait, Group, ROTrait, TranscriptEngineTrait};
use crate::traits::circuit::PCDStepCircuit;
use crate::traits::commitment::{ CommitmentTrait};
>>>>>>> 0bf0fd38

#[derive(Clone)]
pub struct PCDNode<G1, G2, const ARITY: usize, const R: usize>
    where
        G1: Group<Base=<G2 as Group>::Scalar>,
        G2: Group<Base=<G1 as Group>::Scalar>,
{
    lcccs: Vec<LCCCS<G1>>,
    cccs: Vec<CCCS<G1>>,
    z0: Vec<G1::Scalar>,
    zi: Option<Vec<Vec<G1::Scalar>>>,
    relaxed_r1cs_instance: Option<Vec<RelaxedR1CSInstance<G2>>>,
    w_lcccs: Option<Vec<CCSWitness<G1>>>,
    w_cccs: Option<Vec<CCSWitness<G1>>>,
    w_relaxed_r1cs: Option<Vec<RelaxedR1CSWitness<G2>>>,
}

impl<G1, G2, const ARITY: usize, const R: usize> PCDNode<G1, G2, ARITY, R>
    where
        G1: Group<Base=<G2 as Group>::Scalar>,
        G2: Group<Base=<G1 as Group>::Scalar>,
{
    pub fn new(
        lcccs: Vec<LCCCS<G1>>,
        cccs: Vec<CCCS<G1>>,
        z0: Vec<G1::Scalar>,
        zi: Option<Vec<Vec<G1::Scalar>>>,
        relaxed_r1cs_instance: Option<Vec<RelaxedR1CSInstance<G2>>>,
        w_lcccs: Option<Vec<CCSWitness<G1>>>,
        w_cccs: Option<Vec<CCSWitness<G1>>>,
        w_relaxed_r1cs: Option<Vec<RelaxedR1CSWitness<G2>>>,
    ) -> Self {
        Self {
            lcccs,
            cccs,
            z0,
            zi,
            relaxed_r1cs_instance,
            w_lcccs,
            w_cccs,
            w_relaxed_r1cs,
        }
    }

    pub fn prove_step<SC: PCDStepCircuit<<G2 as Group>::Base, ARITY, R>, const IS_GENESIS: bool>(
        &self,
        pp: &PCDPublicParams<G1, G2, SC, ARITY, R>,
        pcd_step_circuit: &SC
    ) -> Result<
        (
            LCCCS<G1>, CCCS<G1>, RelaxedR1CSInstance<G2>,
            CCSWitness<G1>, CCSWitness<G1>, RelaxedR1CSWitness<G2>,
            Vec<G1::Scalar>
        ), NovaError
    > {
        let mut transcript_p = <G1 as Group>::TE::new(Default::default(), b"multifolding");
        transcript_p.squeeze(b"init").unwrap();

        // First, handling PCD auxiliary secondary circuit
        println!("=================================================proving NIMFS=================================================");
        let (nimfs_proof, lcccs, lcccs_witness) =
            NIMFS::prove(
                &mut transcript_p,
                &self.lcccs,
                &self.cccs,
                self.w_lcccs.as_ref().unwrap(),
                self.w_cccs.as_ref().unwrap(),
            );
<<<<<<< HEAD
        println!("Finish NIMFS prove");
        let pp_aux = NovaAuxiliaryParams::<G2>::new(pp.augmented_circuit_params_secondary.r1cs_shape.clone(), ARITY);
=======
        println!("Finish NIMFS proving");
        if !IS_GENESIS {
            let mut transcript_v = <G1 as Group>::TE::new(Default::default(), b"multifolding");
            transcript_v.squeeze(b"init")?;
            let verified_lcccs = NIMFS::verify(
                &mut transcript_v,
                &self.lcccs,
                &self.cccs,
                nimfs_proof.clone(),
            );
            assert_eq!(verified_lcccs, lcccs);
            println!("Finish NIMFS verification");
        }

        let pp_aux = NovaAuxiliaryParams::<G2>::new(pp.secondary_circuit_params.r1cs_shape.clone(), ARITY);
>>>>>>> 0bf0fd38
        let rho = scalar_as_base::<G1>(transcript_p.get_last_state());
        let aux_circuit_input = NovaAuxiliaryInputs::<G1>::new(
            Some(pp_aux.digest),
            Some(self.lcccs.to_vec()),
            Some(self.cccs.to_vec()),
            Some(rho),
            R,
        );

        let aux_circuit = NovaAuxiliarySecondCircuit::<G1>::new(aux_circuit_input);

        println!("=================================================test aux circuit satisfiability=================================================");
        let mut test_cs = TestConstraintSystem::new();
        let _ = aux_circuit.clone().synthesize(&mut test_cs)?;
        assert!(test_cs.is_satisfied());

        println!("=================================================proving aux circuit=================================================");
        let mut cs_secondary = SatisfyingAssignment::<G2>::new();
        let _ = aux_circuit.synthesize(&mut cs_secondary)?;
        let (aux_r1cs_instance, aux_r1cs_witness) = cs_secondary.r1cs_instance_and_witness(
            &pp.secondary_circuit_params.r1cs_shape,
            &pp.ck_secondary
        )?;
        pp.secondary_circuit_params.r1cs_shape.is_sat(&pp.ck_secondary, &aux_r1cs_instance, &aux_r1cs_witness)?;

        println!("=================================================proving NIFS=================================================");
        // Then, handling the PCD primary circuit
        let (nifs_proof, (relaxed_r1cs_instance, relaxed_r1cs_witness)) =
            NIFS::prove_with_multi_relaxed(
                &pp.ck_secondary,
                &pp.ro_consts_secondary,
                &pp.secondary_circuit_params.digest,
                &pp.secondary_circuit_params.r1cs_shape,
                self.relaxed_r1cs_instance.as_ref().unwrap(),
                self.w_relaxed_r1cs.as_ref().unwrap(),
                &aux_r1cs_instance,
                &aux_r1cs_witness,
            )?;
        println!("Finish NIFS prove_with_multi_relaxed");
<<<<<<< HEAD
        let pcd_circuit_input = PCDUnitInputs::<G2>::new(
            scalar_as_base::<G1>(pp.augmented_circuit_params_primary.digest),
=======

        let pcd_circuit_input = PCDUnitInputs::<G2>::new(
            scalar_as_base::<G1>(pp.primary_circuit_params.digest),
>>>>>>> 0bf0fd38
            self.z0.clone(),
            self.zi.clone(),
            Some(self.lcccs.iter().cloned().map(Into::into).collect()),
            Some(self.cccs.iter().cloned().map(Into::into).collect()),
            self.relaxed_r1cs_instance.clone(),
            Some(aux_r1cs_instance),
            Some(lcccs.C.to_coordinates()),
            Some(
                nifs_proof
                    .iter()
                    .map(|p| Commitment::<G2>::decompress(&p.comm_T))
                    .collect::<Result<Vec<_>, NovaError>>()?
            ),
            Some(ProofWitness::<G2>::from(nimfs_proof)),
        );

        let pcd_circuit = PCDUnitPrimaryCircuit::<'_, G2, G1, _, ARITY, R>::new(
            &pp.primary_circuit_params,
            Some(pcd_circuit_input),
            pcd_step_circuit,
            pp.ro_consts_circuit_primary.clone(),
            pp.te_consts_circuit_primary.clone(),
        );

        println!("=================================================test PCD circuit satisfiability=================================================");
        let mut test_cs = TestConstraintSystem::new();
        let _ = pcd_circuit.clone().synthesize(&mut test_cs)?;
        assert!(test_cs.is_satisfied());

        println!("=================================================proving PCD circuit=================================================");
        let mut cs_primary = SatisfyingAssignment::<G1>::new();
        let zi_primary = pcd_circuit.synthesize(&mut cs_primary)?
            .iter()
            .map(|v| v.get_value().ok_or(NovaError::SynthesisError))
            .collect::<Result<Vec<<G1 as Group>::Scalar>, NovaError>>()?;

        let (cccs, cccs_witness) = cs_primary.cccs_and_witness(
            pp.primary_circuit_params.ccs.clone(),
            &pp.ck_primary
        )?;

        let mut z: Vec<G1::Scalar> = Vec::with_capacity(pp.primary_circuit_params.ccs.n);
        z.extend_from_slice(&cccs_witness.w);
        z.push(G1::Scalar::ONE);
        z.extend_from_slice(&cccs.x);
        pp.primary_circuit_params.ccs.check_relation(&z).unwrap();

        let (lcccs, lcccs_witness) = if IS_GENESIS {
            pp.primary_circuit_params.ccs.to_lcccs(OsRng, &pp.ck_primary, &z)
        } else {
            (lcccs, lcccs_witness)
        };
        Ok((
            lcccs,
            cccs,
            relaxed_r1cs_instance,
            lcccs_witness,
            cccs_witness,
            relaxed_r1cs_witness,
            zi_primary,
        ))
    }

    pub fn verify<SC: PCDStepCircuit<<G2 as Group>::Base, ARITY, R>>(
        &self,
        pp: &PCDPublicParams<G1, G2, SC, ARITY, R>,
        zi_primary: &[G1::Scalar],
        lcccs: &LCCCS<G1>,
        w_lcccs: &CCSWitness<G1>,
        cccs: &CCCS<G1>,
        w_cccs: &CCSWitness<G1>,
        U: &RelaxedR1CSInstance<G2>,
        W: &RelaxedR1CSWitness<G2>,
    ) -> Result<Vec<G1::Scalar>, NovaError> {
        if U.X.len() != 16  && lcccs.x.len() != 1 && cccs.x.len() != 1 {
            return Err(NovaError::ProofVerifyError);
        }

        let mut hasher = <G2 as Group>::RO::new(
            pp.ro_consts_secondary.clone(),
            NUM_FE_WITHOUT_IO_FOR_CRHF + 2 * ARITY,
        );
        hasher.absorb(pp.primary_circuit_params.digest);
        for x in &self.z0 {
            hasher.absorb(*x);
        }
        for e in zi_primary {
            hasher.absorb(*e);
        }
        lcccs.absorb_in_ro::<G2>(&mut hasher);
        U.absorb_in_ro(&mut hasher);

        if hasher.squeeze(NUM_HASH_BITS) != scalar_as_base::<G1>(cccs.x[0]) {
            return Err(NovaError::InvalidInput);
        }

        let (res_U, (res_lcccs, res_cccs)) = rayon::join(
            || {
                pp.secondary_circuit_params.r1cs_shape
                    .is_sat_relaxed(&pp.ck_secondary, U, W)
            },
            || {
                rayon::join(
                    || lcccs.check_relation(&pp.ck_primary, w_lcccs),
                    || cccs.check_relation(&pp.ck_primary, w_cccs),
                )
            },
        );
        println!("2");
        res_U.map_err(|_| NovaError::ProofVerifyError)?;
        println!("3");
        res_lcccs.map_err(|_| NovaError::ProofVerifyError)?;
        println!("4");
        res_cccs.map_err(|_| NovaError::ProofVerifyError)?;
        Ok(zi_primary.to_vec())
    }
}

#[cfg(test)]
mod test {
    use ff::Field;
    use rand_core::OsRng;
    use crate::errors::NovaError;
<<<<<<< HEAD
    // use crate::nimfs::ccs::cccs::{CCCS, CCSWitness};
    // use crate::nimfs::ccs::lcccs::LCCCS;
=======
>>>>>>> 0bf0fd38
    use crate::pcd_compressed_snark::{PCDCompressedSNARK, PCDPublicParams, PCDRecursiveSNARK};
    use crate::pcd_node::PCDNode;
    use crate::provider::ipa_pc::EvaluationEngine;
    use crate::provider::pedersen::CommitmentKeyExtTrait;
    use crate::r1cs::{RelaxedR1CSInstance, RelaxedR1CSWitness};
    use crate::spartan::lcccs::LCCCSSNARK;
    use crate::spartan::ppsnark::RelaxedR1CSSNARK;
<<<<<<< HEAD
    use crate::traits::circuit::{StepCircuit, TrivialTestCircuit};
=======
    use crate::traits::circuit::TrivialTestCircuit;
>>>>>>> 0bf0fd38
    use crate::traits::commitment::CommitmentEngineTrait;
    use crate::traits::evaluation::EvaluationEngineTrait;
    use crate::traits::Group;

    fn test_pcd_with<G1, G2, const R: usize, const IO_NUM: usize>() -> Result<(), NovaError>
        where
            G1: Group<Base = <G2 as Group>::Scalar>,
            G2: Group<Base = <G1 as Group>::Scalar>,
    {
        println!("Start pcd_test");
        let z0 = vec![G1::Scalar::ZERO; IO_NUM];
        let test_circuit = TrivialTestCircuit::<<G2 as Group>::Base>::default();
        let pp = PCDPublicParams::<G1, G2, _, IO_NUM, R>::setup(&test_circuit);

        let rng = OsRng;
        let z = vec![G1::Scalar::ZERO; pp.primary_circuit_params.ccs.n];
        let (default_cccs, default_w_cccs) = pp.primary_circuit_params.ccs.to_cccs(rng, &pp.ck_primary, &z);
        let (default_lcccs, default_w_lcccs) = pp.primary_circuit_params.ccs.to_lcccs(rng, &pp.ck_primary, &z);
        let default_relaxed_r1cs_instance = RelaxedR1CSInstance::<G2>::default_for_pcd(pp.secondary_circuit_params.r1cs_shape.num_io);
        let default_relaxed_r1cs_witness = RelaxedR1CSWitness::<G2>::default(&pp.secondary_circuit_params.r1cs_shape);

        println!("Creating PCD node1");
        let node_1 = PCDNode::<G1, G2, IO_NUM, R>::new(
            vec![default_lcccs.clone(),default_lcccs],
            vec![default_cccs.clone(),default_cccs],
            z0.clone(),
            None,
            Some(vec![default_relaxed_r1cs_instance.clone(), default_relaxed_r1cs_instance]),
            Some(vec![default_w_lcccs.clone(), default_w_lcccs]),
            Some(vec![default_w_cccs.clone(), default_w_cccs]),
            Some(vec![default_relaxed_r1cs_witness.clone(), default_relaxed_r1cs_witness]),
        );

        println!("=================================================Proving node1=================================================");
        let (
            node_1_lcccs, node_1_cccs, node_1_relaxed_r1cs_instance,
            node_1_lcccs_witness, node_1_cccs_witness, node_1_relaxed_r1cs_witness,
            node_1_zi
        ) = node_1.prove_step::<_, true>(&pp, &test_circuit).map_err(|_| NovaError::SynthesisError)?;

        println!("=================================================Proving node2=================================================");
        let node_2 = node_1.clone();
        let (
            node_2_lcccs, node_2_cccs, node_2_relaxed_r1cs_instance,
            node_2_lcccs_witness, node_2_cccs_witness, node_2_folded_relaxed_r1cs_witness,
            node_2_zi
        ) = node_2.prove_step::<_, true>(&pp, &test_circuit).map_err(|_| NovaError::SynthesisError)?;

        let node_3_input_lcccs = vec![node_1_lcccs, node_2_lcccs];
        let node_3_input_cccs = vec![node_1_cccs, node_2_cccs];
        let node_3_zi = vec![node_1_zi, node_2_zi];
        let node_3_relaxed_r1cs_instance = vec![node_1_relaxed_r1cs_instance, node_2_relaxed_r1cs_instance];
        let node_3_lcccs_witness = vec![node_1_lcccs_witness, node_2_lcccs_witness];
        let node_3_cccs_witness = vec![node_1_cccs_witness, node_2_cccs_witness];
        let node_3_relaxed_r1cs_witness = vec![node_1_relaxed_r1cs_witness, node_2_folded_relaxed_r1cs_witness];

        let node_3 = PCDNode::<G1, G2, IO_NUM, R>::new(
            node_3_input_lcccs,
            node_3_input_cccs,
            z0,
            Some(node_3_zi),
            Some(node_3_relaxed_r1cs_instance),
            Some(node_3_lcccs_witness),
            Some(node_3_cccs_witness),
            Some(node_3_relaxed_r1cs_witness),
        );

        println!("=================================================Proving node3=================================================");
        let (
            node_3_lcccs, node_3_cccs, node_3_relaxed_r1cs_instance,
            node_3_lcccs_witness, node_3_cccs_witness, node_3_relaxed_r1cs_witness,
            node_3_zi
        ) = node_3.prove_step::<_, false>(&pp, &test_circuit).map_err(|_| NovaError::SynthesisError)?;

        let res = node_3.verify(
            &pp,
            &node_3_zi,
            &node_3_lcccs,
            &node_3_lcccs_witness,
            &node_3_cccs,
            &node_3_cccs_witness,
            &node_3_relaxed_r1cs_instance,
            &node_3_relaxed_r1cs_witness,
        ).unwrap();

        dbg!(res);
        // assert!(res.is_ok());
        Ok(())
    }

    #[test]
    fn test_pcd(){
        type G1 = pasta_curves::pallas::Point;
        type G2 = pasta_curves::vesta::Point;
        const ARITY: usize = 1;
        const R: usize = 2;
        test_pcd_with::<G1, G2, R, ARITY>().unwrap();
    }

    fn test_pcd_with_compressed_verify_with<
        G1, G2,
        const R: usize, const IO_NUM: usize,
        EE1: EvaluationEngineTrait<G1>,
        EE2: EvaluationEngineTrait<G2>,
    >() -> Result<(), NovaError>
        where
            G1: Group<Base=<G2 as Group>::Scalar>,
            G2: Group<Base=<G1 as Group>::Scalar>,
            <G1::CE as CommitmentEngineTrait<G1>>::CommitmentKey: CommitmentKeyExtTrait<G1>,
            <G2::CE as CommitmentEngineTrait<G2>>::CommitmentKey: CommitmentKeyExtTrait<G2>,
    {
        println!("Start pcd_test");
        let z0 = vec![<G1 as Group>::Scalar::ZERO; IO_NUM];
        let test_circuit = TrivialTestCircuit::<<G2 as Group>::Base>::default();
        let pp = PCDPublicParams::<G1, G2, _, IO_NUM, R>::setup(&test_circuit);
        println!("Finished pp setup");

        let rng = OsRng;
        let z = vec![G1::Scalar::ONE; pp.primary_circuit_params.ccs.n];
        let (default_cccs, default_w_cccs) = pp.primary_circuit_params.ccs.to_cccs(rng, &pp.ck_primary, &z);
        let (default_lcccs, default_w_lcccs) = pp.primary_circuit_params.ccs.to_lcccs(rng, &pp.ck_primary, &z);
        let default_relaxed_r1cs_instance = RelaxedR1CSInstance::<G2>::default_for_pcd(pp.secondary_circuit_params.r1cs_shape.num_io.clone());
        let default_relaxed_r1cs_witness = RelaxedR1CSWitness::<G2>::default(&pp.secondary_circuit_params.r1cs_shape);

        let node_1 = PCDNode::<G1, G2, IO_NUM, R>::new(
            vec![default_lcccs.clone(),default_lcccs.clone()],
            vec![default_cccs.clone(),default_cccs.clone()],
            z0.clone(),
            None,
            Some(vec![default_relaxed_r1cs_instance.clone(), default_relaxed_r1cs_instance.clone()]),
            Some(vec![default_w_lcccs.clone(), default_w_lcccs.clone()]),
            Some(vec![default_w_cccs.clone(), default_w_cccs.clone()]),
            Some(vec![default_relaxed_r1cs_witness.clone(), default_relaxed_r1cs_witness.clone()]),
        );
        println!("Finished node_1 new");
        let (
            node_1_lcccs, node_1_cccs, node_1_relaxed_r1cs_instance,
            node_1_lcccs_witness, node_1_cccs_witness, node_1_relaxed_r1cs_witness,
            node_1_zi
        ) = node_1.prove_step::<_, true>(&pp, &test_circuit).map_err(|_| NovaError::SynthesisError)?;

        println!("Finished node_1 prove_step");
        let node_2 = node_1.clone();
        let (
            node_2_lcccs, node_2_cccs, node_2_relaxed_r1cs_instance,
            node_2_lcccs_witness, node_2_cccs_witness, node_2_folded_relaxed_r1cs_witness,
            node_2_zi
        ) = node_2.prove_step::<_, true>(&pp, &test_circuit).map_err(|_| NovaError::SynthesisError)?;

        let node_3_input_lcccs = vec![node_1_lcccs, node_2_lcccs];
        let node_3_input_cccs = vec![node_1_cccs, node_2_cccs];
        let node_3_zi = vec![node_1_zi, node_2_zi];
        let node_3_relaxed_r1cs_instance = vec![node_1_relaxed_r1cs_instance, node_2_relaxed_r1cs_instance];
        let node_3_lcccs_witness = vec![node_1_lcccs_witness, node_2_lcccs_witness];
        let node_3_cccs_witness = vec![node_1_cccs_witness, node_2_cccs_witness];
        let node_3_relaxed_r1cs_witness = vec![node_1_relaxed_r1cs_witness, node_2_folded_relaxed_r1cs_witness];

        let node_3 = PCDNode::<G1, G2, IO_NUM, R>::new(
            node_3_input_lcccs,
            node_3_input_cccs,
            z0.clone(),
            Some(node_3_zi),
            Some(node_3_relaxed_r1cs_instance),
            Some(node_3_lcccs_witness),
            Some(node_3_cccs_witness),
            Some(node_3_relaxed_r1cs_witness),
        );

        let (
            node_3_lcccs, node_3_cccs, node_3_relaxed_r1cs_instance,
            node_3_lcccs_witness, node_3_cccs_witness, node_3_folded_relaxed_r1cs_witness,
            node_3_zi
        ) = node_3.prove_step::<_, false>(&pp, &test_circuit).map_err(|_| NovaError::SynthesisError)?;


<<<<<<< HEAD
        let res = node_3.verify(
            &node_3_lcccs,
            &node_3_relaxed_r1cs_instance,
            &node_3_folded_relaxed_r1cs_witness,
            &node_3_zi,
            &node_3_ck,
            &node_3_cccs,
            &node_3_cccs_witness,
            &node_3_lcccs_witness,
            &pp,
=======
        let recursive_snark = PCDRecursiveSNARK::<G1, G2, _, IO_NUM, R>::new(
            node_3_cccs_witness,
            node_3_cccs,
            node_3_lcccs_witness,
            node_3_lcccs,
            node_3_folded_relaxed_r1cs_witness,
            node_3_relaxed_r1cs_instance,
            node_3_zi,
>>>>>>> 0bf0fd38
        );

        let (compressed_pk, compressed_vk) = PCDCompressedSNARK::<
            G1, G2,
            _,
            LCCCSSNARK<G1, EE1>,
            RelaxedR1CSSNARK<G2, EE2>,
            IO_NUM, R
        >::setup(&pp)?;

        let compress_snark = PCDCompressedSNARK::<
            G1,
            G2,
            _,
            LCCCSSNARK<G1, EE1>,
            RelaxedR1CSSNARK<G2, EE2>,
            IO_NUM, R
        >::prove(
            &pp,
            &compressed_pk,
            &recursive_snark,
        )?;

        let res = compress_snark.verify(
            &compressed_vk,
            z0.clone(),
        );
        assert!(res.is_ok());
        Ok(())
    }

    #[test]
    fn test_pcd_with_compressed_verify() {
        type G1 = pasta_curves::pallas::Point;
        type G2 = pasta_curves::vesta::Point;
        const ARITY: usize = 1;
        const R: usize = 2;
        test_pcd_with_compressed_verify_with::<
            G1, G2,
            R, ARITY,
            EvaluationEngine<G1>,
            EvaluationEngine<G2>,
        >().unwrap();
    }

    fn test_pcd_with_compressed_verify_with<
        G1, G2,
        const R: usize, const IO_NUM: usize,
        EE1: EvaluationEngineTrait<G1>,
        EE2: EvaluationEngineTrait<G2>,
        SC: StepCircuit<<G2 as Group>::Base>
    >() -> Result<(), NovaError>
        where
            G1: Group<Base=<G2 as Group>::Scalar>,
            G2: Group<Base=<G1 as Group>::Scalar>,
            <G1::CE as CommitmentEngineTrait<G1>>::CommitmentKey: CommitmentKeyExtTrait<G1>,
            <G2::CE as CommitmentEngineTrait<G2>>::CommitmentKey: CommitmentKeyExtTrait<G2>,
    {
        println!("Start pcd_test");
        let z0 = vec![<G1 as Group>::Scalar::ZERO; IO_NUM];
        let pp = PCDPublicParams::<
            G1,
            G2,
            SC,
            IO_NUM,
            R,
        >::setup();

        let rng = OsRng;
        let z = vec![G1::Scalar::ONE; pp.augmented_circuit_params_primary.ccs.n];
        let (default_cccs, default_w_cccs) = pp.augmented_circuit_params_primary.ccs.to_cccs(rng, &pp.ck_primary, &z);
        let (default_lcccs, default_w_lcccs) = pp.augmented_circuit_params_primary.ccs.to_lcccs(rng, &pp.ck_primary, &z);
        let default_relaxed_r1cs_instance = RelaxedR1CSInstance::<G2>::default_for_pcd(pp.augmented_circuit_params_secondary.r1cs_shape.num_io.clone());
        let default_relaxed_r1cs_witness = RelaxedR1CSWitness::<G2>::default(&pp.augmented_circuit_params_secondary.r1cs_shape);
        println!("Finished pp setup");
        let node_1 = PCDNode::<
            G1,
            G2,
            IO_NUM,
            R>::new(
            vec![default_lcccs.clone(),default_lcccs.clone()],
            vec![default_cccs.clone(),default_cccs.clone()],
            z0.clone(),
            None,
            Some(vec![default_relaxed_r1cs_instance.clone(), default_relaxed_r1cs_instance.clone()]),
            Some(vec![default_w_lcccs.clone(), default_w_lcccs.clone()]),
            Some(vec![default_w_cccs.clone(), default_w_cccs.clone()]),
            Some(vec![default_relaxed_r1cs_witness.clone(), default_relaxed_r1cs_witness.clone()]),
        );

        println!("Finished node_1 new");
        let (
            node_1_lcccs, node_1_cccs, node_1_relaxed_r1cs_instance,
            node_1_lcccs_witness, node_1_cccs_witness, node_1_relaxed_r1cs_witness,
            node_1_zi, _
        ) = node_1.prove_step(&pp).map_err(|_| NovaError::SynthesisError)?;

        println!("Finished node_1 prove_step");
        let node_2 = node_1.clone();
        let (
            node_2_lcccs, node_2_cccs, node_2_relaxed_r1cs_instance,
            node_2_lcccs_witness, node_2_cccs_witness, node_2_folded_relaxed_r1cs_witness,
            node_2_zi, _
        ) = node_2.prove_step(&pp).map_err(|_| NovaError::SynthesisError)?;

        let node_3_input_lcccs = vec![node_1_lcccs, node_2_lcccs];
        let node_3_input_cccs = vec![node_1_cccs, node_2_cccs];
        let node_3_zi = vec![node_1_zi, node_2_zi];
        let node_3_relaxed_r1cs_instance = vec![node_1_relaxed_r1cs_instance, node_2_relaxed_r1cs_instance];
        let node_3_lcccs_witness = vec![node_1_lcccs_witness, node_2_lcccs_witness];
        let node_3_cccs_witness = vec![node_1_cccs_witness, node_2_cccs_witness];
        let node_3_relaxed_r1cs_witness = vec![node_1_relaxed_r1cs_witness, node_2_folded_relaxed_r1cs_witness];

        let node_3 = PCDNode::<
            G1,
            G2,
            IO_NUM,
            R>::new(
            node_3_input_lcccs,
            node_3_input_cccs,
            z0.clone(),
            Some(node_3_zi),
            Some(node_3_relaxed_r1cs_instance),
            Some(node_3_lcccs_witness),
            Some(node_3_cccs_witness),
            Some(node_3_relaxed_r1cs_witness),
        );

        let (
            node_3_lcccs, node_3_cccs, node_3_relaxed_r1cs_instance,
            node_3_lcccs_witness, node_3_cccs_witness, node_3_folded_relaxed_r1cs_witness,
            node_3_zi, _node_3_ck
        ) = node_3.prove_step(&pp).map_err(|_| NovaError::SynthesisError)?;


        let recursive_snark = PCDRecursiveSNARK::<
            G1, G2,
            SC,
        >::new(
            node_3_cccs_witness,
            node_3_cccs,
            node_3_lcccs_witness,
            node_3_lcccs,
            node_3_folded_relaxed_r1cs_witness,
            node_3_relaxed_r1cs_instance,
            node_3_zi,
        );

        let (compressed_pk, compressed_vk) = PCDCompressedSNARK::<
            G1, G2,
            SC,
            LCCCSSNARK<G1, EE1>,
            RelaxedR1CSSNARK<G2, EE2>,
        >::setup::<IO_NUM, R>(&pp)?;

        let compress_snark = PCDCompressedSNARK::<
            G1,
            G2,
            SC,
            LCCCSSNARK<G1, EE1>,
            RelaxedR1CSSNARK<G2, EE2>,
        >::prove::<IO_NUM, R>(
            &pp,
            &compressed_pk,
            &recursive_snark,
        )?;

        let res = compress_snark.verify(
            &compressed_vk,
            z0.clone(),
        );
        assert!(res.is_ok());
        Ok(())
    }
    #[test]
    fn test_pcd_with_compressed_verify() {
        type G1 = pasta_curves::pallas::Point;
        type G2 = pasta_curves::vesta::Point;
        const ARITY: usize = 1;
        const R: usize = 2;
        test_pcd_with_compressed_verify_with::<
            G1, G2,
            R, ARITY,
            EvaluationEngine<G1>,
            EvaluationEngine<G2>,
            TrivialTestCircuit<<G1 as Group>::Scalar>
        >().unwrap();
    }
}<|MERGE_RESOLUTION|>--- conflicted
+++ resolved
@@ -16,16 +16,9 @@
 use crate::nimfs::pcd_circuit::{PCDUnitInputs, PCDUnitPrimaryCircuit};
 use crate::pcd_compressed_snark::{PCDPublicParams};
 use crate::r1cs::{RelaxedR1CSInstance, RelaxedR1CSWitness};
-<<<<<<< HEAD
-use crate::traits::{AbsorbInROTrait, Group, ROConstants, ROTrait, TranscriptEngineTrait};
-use crate::traits::circuit::{StepCircuit, TrivialTestCircuit};
-use crate::traits::commitment::{ CommitmentTrait};
-
-=======
 use crate::traits::{AbsorbInROTrait, Group, ROTrait, TranscriptEngineTrait};
 use crate::traits::circuit::PCDStepCircuit;
 use crate::traits::commitment::{ CommitmentTrait};
->>>>>>> 0bf0fd38
 
 #[derive(Clone)]
 pub struct PCDNode<G1, G2, const ARITY: usize, const R: usize>
@@ -94,10 +87,6 @@
                 self.w_lcccs.as_ref().unwrap(),
                 self.w_cccs.as_ref().unwrap(),
             );
-<<<<<<< HEAD
-        println!("Finish NIMFS prove");
-        let pp_aux = NovaAuxiliaryParams::<G2>::new(pp.augmented_circuit_params_secondary.r1cs_shape.clone(), ARITY);
-=======
         println!("Finish NIMFS proving");
         if !IS_GENESIS {
             let mut transcript_v = <G1 as Group>::TE::new(Default::default(), b"multifolding");
@@ -113,7 +102,6 @@
         }
 
         let pp_aux = NovaAuxiliaryParams::<G2>::new(pp.secondary_circuit_params.r1cs_shape.clone(), ARITY);
->>>>>>> 0bf0fd38
         let rho = scalar_as_base::<G1>(transcript_p.get_last_state());
         let aux_circuit_input = NovaAuxiliaryInputs::<G1>::new(
             Some(pp_aux.digest),
@@ -153,14 +141,9 @@
                 &aux_r1cs_witness,
             )?;
         println!("Finish NIFS prove_with_multi_relaxed");
-<<<<<<< HEAD
-        let pcd_circuit_input = PCDUnitInputs::<G2>::new(
-            scalar_as_base::<G1>(pp.augmented_circuit_params_primary.digest),
-=======
 
         let pcd_circuit_input = PCDUnitInputs::<G2>::new(
             scalar_as_base::<G1>(pp.primary_circuit_params.digest),
->>>>>>> 0bf0fd38
             self.z0.clone(),
             self.zi.clone(),
             Some(self.lcccs.iter().cloned().map(Into::into).collect()),
@@ -284,11 +267,6 @@
     use ff::Field;
     use rand_core::OsRng;
     use crate::errors::NovaError;
-<<<<<<< HEAD
-    // use crate::nimfs::ccs::cccs::{CCCS, CCSWitness};
-    // use crate::nimfs::ccs::lcccs::LCCCS;
-=======
->>>>>>> 0bf0fd38
     use crate::pcd_compressed_snark::{PCDCompressedSNARK, PCDPublicParams, PCDRecursiveSNARK};
     use crate::pcd_node::PCDNode;
     use crate::provider::ipa_pc::EvaluationEngine;
@@ -296,11 +274,7 @@
     use crate::r1cs::{RelaxedR1CSInstance, RelaxedR1CSWitness};
     use crate::spartan::lcccs::LCCCSSNARK;
     use crate::spartan::ppsnark::RelaxedR1CSSNARK;
-<<<<<<< HEAD
-    use crate::traits::circuit::{StepCircuit, TrivialTestCircuit};
-=======
     use crate::traits::circuit::TrivialTestCircuit;
->>>>>>> 0bf0fd38
     use crate::traits::commitment::CommitmentEngineTrait;
     use crate::traits::evaluation::EvaluationEngineTrait;
     use crate::traits::Group;
@@ -476,18 +450,6 @@
         ) = node_3.prove_step::<_, false>(&pp, &test_circuit).map_err(|_| NovaError::SynthesisError)?;
 
 
-<<<<<<< HEAD
-        let res = node_3.verify(
-            &node_3_lcccs,
-            &node_3_relaxed_r1cs_instance,
-            &node_3_folded_relaxed_r1cs_witness,
-            &node_3_zi,
-            &node_3_ck,
-            &node_3_cccs,
-            &node_3_cccs_witness,
-            &node_3_lcccs_witness,
-            &pp,
-=======
         let recursive_snark = PCDRecursiveSNARK::<G1, G2, _, IO_NUM, R>::new(
             node_3_cccs_witness,
             node_3_cccs,
@@ -496,7 +458,6 @@
             node_3_folded_relaxed_r1cs_witness,
             node_3_relaxed_r1cs_instance,
             node_3_zi,
->>>>>>> 0bf0fd38
         );
 
         let (compressed_pk, compressed_vk) = PCDCompressedSNARK::<
@@ -541,148 +502,4 @@
             EvaluationEngine<G2>,
         >().unwrap();
     }
-
-    fn test_pcd_with_compressed_verify_with<
-        G1, G2,
-        const R: usize, const IO_NUM: usize,
-        EE1: EvaluationEngineTrait<G1>,
-        EE2: EvaluationEngineTrait<G2>,
-        SC: StepCircuit<<G2 as Group>::Base>
-    >() -> Result<(), NovaError>
-        where
-            G1: Group<Base=<G2 as Group>::Scalar>,
-            G2: Group<Base=<G1 as Group>::Scalar>,
-            <G1::CE as CommitmentEngineTrait<G1>>::CommitmentKey: CommitmentKeyExtTrait<G1>,
-            <G2::CE as CommitmentEngineTrait<G2>>::CommitmentKey: CommitmentKeyExtTrait<G2>,
-    {
-        println!("Start pcd_test");
-        let z0 = vec![<G1 as Group>::Scalar::ZERO; IO_NUM];
-        let pp = PCDPublicParams::<
-            G1,
-            G2,
-            SC,
-            IO_NUM,
-            R,
-        >::setup();
-
-        let rng = OsRng;
-        let z = vec![G1::Scalar::ONE; pp.augmented_circuit_params_primary.ccs.n];
-        let (default_cccs, default_w_cccs) = pp.augmented_circuit_params_primary.ccs.to_cccs(rng, &pp.ck_primary, &z);
-        let (default_lcccs, default_w_lcccs) = pp.augmented_circuit_params_primary.ccs.to_lcccs(rng, &pp.ck_primary, &z);
-        let default_relaxed_r1cs_instance = RelaxedR1CSInstance::<G2>::default_for_pcd(pp.augmented_circuit_params_secondary.r1cs_shape.num_io.clone());
-        let default_relaxed_r1cs_witness = RelaxedR1CSWitness::<G2>::default(&pp.augmented_circuit_params_secondary.r1cs_shape);
-        println!("Finished pp setup");
-        let node_1 = PCDNode::<
-            G1,
-            G2,
-            IO_NUM,
-            R>::new(
-            vec![default_lcccs.clone(),default_lcccs.clone()],
-            vec![default_cccs.clone(),default_cccs.clone()],
-            z0.clone(),
-            None,
-            Some(vec![default_relaxed_r1cs_instance.clone(), default_relaxed_r1cs_instance.clone()]),
-            Some(vec![default_w_lcccs.clone(), default_w_lcccs.clone()]),
-            Some(vec![default_w_cccs.clone(), default_w_cccs.clone()]),
-            Some(vec![default_relaxed_r1cs_witness.clone(), default_relaxed_r1cs_witness.clone()]),
-        );
-
-        println!("Finished node_1 new");
-        let (
-            node_1_lcccs, node_1_cccs, node_1_relaxed_r1cs_instance,
-            node_1_lcccs_witness, node_1_cccs_witness, node_1_relaxed_r1cs_witness,
-            node_1_zi, _
-        ) = node_1.prove_step(&pp).map_err(|_| NovaError::SynthesisError)?;
-
-        println!("Finished node_1 prove_step");
-        let node_2 = node_1.clone();
-        let (
-            node_2_lcccs, node_2_cccs, node_2_relaxed_r1cs_instance,
-            node_2_lcccs_witness, node_2_cccs_witness, node_2_folded_relaxed_r1cs_witness,
-            node_2_zi, _
-        ) = node_2.prove_step(&pp).map_err(|_| NovaError::SynthesisError)?;
-
-        let node_3_input_lcccs = vec![node_1_lcccs, node_2_lcccs];
-        let node_3_input_cccs = vec![node_1_cccs, node_2_cccs];
-        let node_3_zi = vec![node_1_zi, node_2_zi];
-        let node_3_relaxed_r1cs_instance = vec![node_1_relaxed_r1cs_instance, node_2_relaxed_r1cs_instance];
-        let node_3_lcccs_witness = vec![node_1_lcccs_witness, node_2_lcccs_witness];
-        let node_3_cccs_witness = vec![node_1_cccs_witness, node_2_cccs_witness];
-        let node_3_relaxed_r1cs_witness = vec![node_1_relaxed_r1cs_witness, node_2_folded_relaxed_r1cs_witness];
-
-        let node_3 = PCDNode::<
-            G1,
-            G2,
-            IO_NUM,
-            R>::new(
-            node_3_input_lcccs,
-            node_3_input_cccs,
-            z0.clone(),
-            Some(node_3_zi),
-            Some(node_3_relaxed_r1cs_instance),
-            Some(node_3_lcccs_witness),
-            Some(node_3_cccs_witness),
-            Some(node_3_relaxed_r1cs_witness),
-        );
-
-        let (
-            node_3_lcccs, node_3_cccs, node_3_relaxed_r1cs_instance,
-            node_3_lcccs_witness, node_3_cccs_witness, node_3_folded_relaxed_r1cs_witness,
-            node_3_zi, _node_3_ck
-        ) = node_3.prove_step(&pp).map_err(|_| NovaError::SynthesisError)?;
-
-
-        let recursive_snark = PCDRecursiveSNARK::<
-            G1, G2,
-            SC,
-        >::new(
-            node_3_cccs_witness,
-            node_3_cccs,
-            node_3_lcccs_witness,
-            node_3_lcccs,
-            node_3_folded_relaxed_r1cs_witness,
-            node_3_relaxed_r1cs_instance,
-            node_3_zi,
-        );
-
-        let (compressed_pk, compressed_vk) = PCDCompressedSNARK::<
-            G1, G2,
-            SC,
-            LCCCSSNARK<G1, EE1>,
-            RelaxedR1CSSNARK<G2, EE2>,
-        >::setup::<IO_NUM, R>(&pp)?;
-
-        let compress_snark = PCDCompressedSNARK::<
-            G1,
-            G2,
-            SC,
-            LCCCSSNARK<G1, EE1>,
-            RelaxedR1CSSNARK<G2, EE2>,
-        >::prove::<IO_NUM, R>(
-            &pp,
-            &compressed_pk,
-            &recursive_snark,
-        )?;
-
-        let res = compress_snark.verify(
-            &compressed_vk,
-            z0.clone(),
-        );
-        assert!(res.is_ok());
-        Ok(())
-    }
-    #[test]
-    fn test_pcd_with_compressed_verify() {
-        type G1 = pasta_curves::pallas::Point;
-        type G2 = pasta_curves::vesta::Point;
-        const ARITY: usize = 1;
-        const R: usize = 2;
-        test_pcd_with_compressed_verify_with::<
-            G1, G2,
-            R, ARITY,
-            EvaluationEngine<G1>,
-            EvaluationEngine<G2>,
-            TrivialTestCircuit<<G1 as Group>::Scalar>
-        >().unwrap();
-    }
 }
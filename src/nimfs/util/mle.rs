use ff::PrimeField;
use crate::nimfs::util::spare_matrix::SparseMatrix;
/// Some basic MLE utilities
use crate::spartan::math::Math;
use crate::spartan::polys::multilinear::MultiLinearPolynomial;

use super::vec::Matrix;

/// Pad matrix so that its columns and rows are powers of two
fn pad_matrix<F: PrimeField>(matrix: &Matrix<F>) -> Matrix<F> {
    // Find the desired dimensions after padding
    let rows = matrix.len();
    let cols = matrix[0].len();
    let padded_rows = rows.next_power_of_two();
    let padded_cols = cols.next_power_of_two();

    // Create a new padded matrix
    // XXX inefficient. take a mutable matrix as input instead?
    let mut padded_matrix = vec![vec![F::default(); padded_cols]; padded_rows];

    // Copy values from the input matrix to the padded matrix
    for (i, row) in matrix.iter().enumerate() {
        for (j, &value) in row.iter().enumerate() {
            padded_matrix[i][j] = value;
        }
    }

    padded_matrix
}

// XXX shouldn't consume the matrix
pub fn matrix_to_mle<F: PrimeField>(matrix: &SparseMatrix<F>) -> MultiLinearPolynomial<F> {
    let n_vars = matrix.cols.log_2() + matrix.rows.log_2(); // n_vars = s + s'

<<<<<<< HEAD
    let z = vec![F::default(); matrix.cols];
    let M_evals = matrix.multiply_vec(&z);

    vec_to_mle(n_vars, &M_evals)
=======
    let mut M_evals = vec![vec![F::default(); matrix.cols.next_power_of_two()]; matrix.rows.next_power_of_two()];
    matrix
        .iter()
        .for_each(|(row, col, val)| M_evals[row][col] = val);

    vec_to_mle(n_vars, &M_evals.into_iter().flatten().collect())
>>>>>>> 0bf0fd38
}

pub fn vec_to_mle<F: PrimeField>(n_vars: usize, v: &Vec<F>) -> MultiLinearPolynomial<F> {
    // Pad to 2^n_vars
    let mut v_padded = v.clone();
    v_padded.resize(1 << n_vars, F::default());
    MultiLinearPolynomial{ Z:  v_padded, num_vars: n_vars }
}

#[cfg(test)]
mod tests {
    use halo2curves::bn256::Fr;
    use super::*;
    use crate::nimfs::{
        ccs::ccs::test::get_test_z,
        espresso::multilinear_polynomial::fix_variables,
        espresso::multilinear_polynomial::testing_code::fix_last_variables,
        util::{hypercube::BooleanHypercube, vec::to_F_matrix},
    };

    fn test_matrix() -> Vec<Vec<Fr>> {
        to_F_matrix::<Fr>(vec![
            vec![2, 3, 4, 4],
            vec![4, 11, 14, 14],
            vec![2, 8, 17, 17],
            vec![420, 4, 2, 0],
        ])
    }

    #[test]
    fn test_matrix_to_mle() {
        let A = test_matrix();

        let A_mle = matrix_to_mle(&(&A).into());
        assert_eq!(A_mle.Z.len(), 16); // 4x4 matrix, thus 2bit x 2bit, thus 2^4=16 evals

        let A = to_F_matrix::<Fr>(vec![
            vec![2, 3, 4, 4, 1],
            vec![4, 11, 14, 14, 2],
            vec![2, 8, 17, 17, 3],
            vec![420, 4, 2, 0, 4],
            vec![420, 4, 2, 0, 5],
        ]);
        let A_mle = matrix_to_mle(&(&A).into());
        assert_eq!(A_mle.Z.len(), 64); // 5x5 matrix, thus 3bit x 3bit, thus 2^6=64 evals

        // check that the A_mle evaluated over the boolean hypercube equals the matrix A_i_j values
        let bhc = BooleanHypercube::new(A_mle.num_vars);
        let A_padded = pad_matrix(&A);
        for (i, A_i) in A_padded.iter().enumerate() {
            for (j, _) in A_i.iter().enumerate() {
                let s_i_j = bhc.at_i(i * A_i.len() + j);
                assert_eq!(A_mle.evaluate(&s_i_j), A_padded[i][j]);
            }
        }
    }

    #[test]
    fn test_vec_to_mle() {
        let z = get_test_z::<Fr>(3);
        let n_vars = 3;
        let z_mle = vec_to_mle(n_vars, &z);

        // check that the z_mle evaluated over the boolean hypercube equals the vec z_i values
        let bhc = BooleanHypercube::new(z_mle.num_vars);
        for i in 0..z.len() {
            let s_i = bhc.at_i(i);
            assert_eq!(z_mle.evaluate(&s_i), z[i]);
        }
        // for the rest of elements of the boolean hypercube, expect it to evaluate to zero
        for i in (z.len())..(1 << z_mle.num_vars) {
            let s_i = bhc.at_i(i);
            assert_eq!(z_mle.evaluate(&s_i), Fr::zero());
        }
    }

    #[test]
    fn test_fix_variables() {
        let A = test_matrix();

        let A_mle = matrix_to_mle(&(&A).into());
        let bhc = BooleanHypercube::new(2);
        for (i, y) in bhc.enumerate() {
            // First check that the arkworks and espresso funcs match
            let expected_fix_left = fix_variables(&A_mle, &y); // try arkworks fix_variables
            let fix_left = fix_variables(&A_mle, &y); // try espresso fix_variables

            assert_eq!(fix_left, expected_fix_left);

            // Check that fixing first variables pins down a column
            // i.e. fixing x to 0 will return the first column
            //      fixing x to 1 will return the second column etc.
            let column_i: Vec<Fr> = A.iter().map(|x| x[i]).collect();
            assert_eq!(fix_left.Z, column_i);

            // Now check that fixing last variables pins down a row
            // i.e. fixing y to 0 will return the first row
            //      fixing y to 1 will return the second row etc.
            let row_i: Vec<Fr> = A[i].clone();
            let fix_right = fix_last_variables(&A_mle, &y);
            assert_eq!(fix_right.Z, row_i);
        }
    }
}<|MERGE_RESOLUTION|>--- conflicted
+++ resolved
@@ -32,19 +32,12 @@
 pub fn matrix_to_mle<F: PrimeField>(matrix: &SparseMatrix<F>) -> MultiLinearPolynomial<F> {
     let n_vars = matrix.cols.log_2() + matrix.rows.log_2(); // n_vars = s + s'
 
-<<<<<<< HEAD
-    let z = vec![F::default(); matrix.cols];
-    let M_evals = matrix.multiply_vec(&z);
-
-    vec_to_mle(n_vars, &M_evals)
-=======
     let mut M_evals = vec![vec![F::default(); matrix.cols.next_power_of_two()]; matrix.rows.next_power_of_two()];
     matrix
         .iter()
         .for_each(|(row, col, val)| M_evals[row][col] = val);
 
     vec_to_mle(n_vars, &M_evals.into_iter().flatten().collect())
->>>>>>> 0bf0fd38
 }
 
 pub fn vec_to_mle<F: PrimeField>(n_vars: usize, v: &Vec<F>) -> MultiLinearPolynomial<F> {

use std::sync::Arc;
use ff::Field;
use serde::{Deserialize, Serialize};
use crate::Commitment;

use crate::nimfs::ccs::cccs::CCSWitness;
use crate::nimfs::ccs::ccs::{CCSError, CCS};
use crate::nimfs::ccs::util::{compute_all_sum_Mz_evals, compute_sum_Mz};

use crate::nimfs::espresso::virtual_polynomial::VirtualPolynomial;
use crate::nimfs::util::mle::matrix_to_mle;
use crate::nimfs::util::mle::vec_to_mle;
use crate::spartan::polys::multilinear::MultiLinearPolynomial;
use crate::traits::commitment::CommitmentEngineTrait;
use crate::traits::{Group, ROTrait, TranscriptReprTrait};

/// Linearized Committed CCS instance
<<<<<<< HEAD
#[derive(Debug, Clone, Eq, PartialEq)]
=======
#[derive(Debug, Clone, Eq, PartialEq, Serialize, Deserialize)]
#[serde(bound = "")]
>>>>>>> 79934269
#[allow(clippy::upper_case_acronyms)]
pub struct LCCCS<C: Group> {
    // Underlying CCS structure
    pub ccs: CCS<C>,

    // TODO: Further improve the abstractions here. We should not need so many public fields

    // Commitment to witness
    pub C: Commitment<C>,
    // Relaxation factor of z for folded LCCCS
    pub u: C::Scalar,
    // Public input/output
    pub x: Vec<C::Scalar>,
    // Random evaluation point for the v_i
    pub r_x: Vec<C::Scalar>,
    // Vector of v_i
    pub v: Vec<C::Scalar>,
}

<<<<<<< HEAD
impl<G: Group> LCCCS<G>{
    pub fn default_for_pcd() -> Self{
        let default_r1cs_ccs = CCS::<G>::default_CCS();
        Self{
            C: Commitment::<G>::default(),
            u: G::Scalar::ZERO,
            x: vec![G::Scalar::ZERO],
            r_x: vec![G::Scalar::ZERO; default_r1cs_ccs.s],
            v: vec![G::Scalar::ZERO; default_r1cs_ccs.t],
            ccs: default_r1cs_ccs,
        }
=======
impl<C: Group> TranscriptReprTrait<C> for LCCCS<C> {
    fn to_transcript_bytes(&self) -> Vec<u8> {
        [
            self.C.to_transcript_bytes(),
            self.u.to_transcript_bytes(),
            self.x.as_slice().to_transcript_bytes(),
            self.r_x.as_slice().to_transcript_bytes(),
            self.v.as_slice().to_transcript_bytes(),
        ]
            .concat()
>>>>>>> 79934269
    }
}

impl<C: Group> LCCCS<C> {
    /// Compute all L_j(x) polynomials
    pub fn compute_Ls(&self, z: &Vec<C::Scalar>) -> Vec<VirtualPolynomial<C::Scalar>> {
        let z_mle = vec_to_mle(self.ccs.s_prime, z);
        // Convert all matrices to MLE
        let M_x_y_mle: Vec<MultiLinearPolynomial<C::Scalar>> =
            self.ccs.M.clone().into_iter().map(matrix_to_mle).collect();

        let mut vec_L_j_x = Vec::with_capacity(self.ccs.t);
        for M_j in M_x_y_mle {
            let sum_Mz = compute_sum_Mz(M_j, &z_mle, self.ccs.s_prime);
            let sum_Mz_virtual =
                VirtualPolynomial::new_from_mle(&Arc::new(sum_Mz.clone()), C::Scalar::ONE);
            let L_j_x = sum_Mz_virtual.build_f_hat(&self.r_x).unwrap();
            vec_L_j_x.push(L_j_x);
        }

        vec_L_j_x
    }

    /// Perform the check of the LCCCS instance described at section 4.2
    pub fn check_relation(
        &self,
        ck: &<<C as Group>::CE as CommitmentEngineTrait<C>>::CommitmentKey,
<<<<<<< HEAD
        w: &Witness<C>,
=======
        w: &CCSWitness<C>,
>>>>>>> 79934269
    ) -> Result<(), CCSError> {
        // check that C is the commitment of w. Notice that this is not verifying a Pedersen
        // opening, but checking that the Commmitment comes from committing to the witness.
        assert_eq!(self.C, C::CE::commit(ck, &w.w));

        // check CCS relation
        let z: Vec<C::Scalar> = [vec![self.u], self.x.clone(), w.w.to_vec()].concat();
        let computed_v = compute_all_sum_Mz_evals(&self.ccs.M, &z, &self.r_x, self.ccs.s_prime);
        assert_eq!(computed_v, self.v);
        Ok(())
    }
}

impl<G1> LCCCS<G1>
where
    G1: Group,
{
    pub fn absorb_in_ro<G2: Group<Base = <G1 as Group>::Scalar>>(
        &self,
        ro: &mut G2::RO,
    ) {
        // self.C.absorb_in_ro(ro);
        ro.absorb(self.u);

        for x in &self.x {
            ro.absorb(*x);
        }
        for v in self.v.iter() {
            ro.absorb(*v);
        }

        for r in self.r_x.iter() {
            ro.absorb(*r);
        }
    }
}

#[cfg(test)]
pub mod test {
    use rand_core::OsRng;

    use crate::nimfs::ccs::ccs::test::{get_test_ccs, get_test_z};
    use crate::nimfs::util::hypercube::BooleanHypercube;
    use crate::provider::bn256_grumpkin::bn256;

    #[test]
    /// Test linearized CCCS v_j against the L_j(x)
    fn test_lcccs_v_j() -> () {
        let ccs = get_test_ccs::<bn256::Point>();
        let z = get_test_z(3);
        ccs.check_relation(&z.clone()).unwrap();

        let ck = ccs.commitment_key();
        let (lcccs, _) = ccs.to_lcccs(OsRng, &ck, &z);
        // with our test vector comming from R1CS, v should have length 3
        assert_eq!(lcccs.v.len(), 3);

        let vec_L_j_x = lcccs.compute_Ls(&z);
        assert_eq!(vec_L_j_x.len(), lcccs.v.len());

        for (v_i, L_j_x) in lcccs.v.into_iter().zip(vec_L_j_x) {
            let sum_L_j_x = BooleanHypercube::new(ccs.s)
                .into_iter()
                .map(|y| L_j_x.evaluate(&y).unwrap())
                .fold(bn256::Scalar::zero(), |acc, result| acc + result);
            assert_eq!(v_i, sum_L_j_x);
        }
    }

    /// Given a bad z, check that the v_j should not match with the L_j(x)
    #[test]
    fn test_bad_v_j() -> () {
        let ccs = get_test_ccs::<bn256::Point>();
        let z = get_test_z(3);
        ccs.check_relation(&z.clone()).unwrap();

        // Mutate z so that the relation does not hold
        let mut bad_z = z.clone();
        bad_z[3] = bn256::Scalar::zero();
        assert!(ccs.check_relation(&bad_z.clone()).is_err());

        let ck = ccs.commitment_key();
        // Compute v_j with the right z
        let (lcccs, _) = ccs.to_lcccs(OsRng, &ck, &z);
        // with our test vector comming from R1CS, v should have length 3
        assert_eq!(lcccs.v.len(), 3);

        // Bad compute L_j(x) with the bad z
        let vec_L_j_x = lcccs.compute_Ls(&bad_z);
        assert_eq!(vec_L_j_x.len(), lcccs.v.len());

        // Make sure that the LCCCS is not satisfied given these L_j(x)
        // i.e. summing L_j(x) over the hypercube should not give v_j for all j
        let mut satisfied = true;
        for (v_i, L_j_x) in lcccs.v.into_iter().zip(vec_L_j_x) {
            let sum_L_j_x = BooleanHypercube::new(ccs.s)
                .into_iter()
                .map(|y| L_j_x.evaluate(&y).unwrap())
                .fold(bn256::Scalar::zero(), |acc, result| acc + result);
            if v_i != sum_L_j_x {
                satisfied = false;
            }
        }

        assert_eq!(satisfied, false);
    }
}<|MERGE_RESOLUTION|>--- conflicted
+++ resolved
@@ -15,12 +15,8 @@
 use crate::traits::{Group, ROTrait, TranscriptReprTrait};
 
 /// Linearized Committed CCS instance
-<<<<<<< HEAD
-#[derive(Debug, Clone, Eq, PartialEq)]
-=======
 #[derive(Debug, Clone, Eq, PartialEq, Serialize, Deserialize)]
 #[serde(bound = "")]
->>>>>>> 79934269
 #[allow(clippy::upper_case_acronyms)]
 pub struct LCCCS<C: Group> {
     // Underlying CCS structure
@@ -40,11 +36,10 @@
     pub v: Vec<C::Scalar>,
 }
 
-<<<<<<< HEAD
-impl<G: Group> LCCCS<G>{
-    pub fn default_for_pcd() -> Self{
+impl<G: Group> LCCCS<G> {
+    pub fn default_for_pcd() -> Self {
         let default_r1cs_ccs = CCS::<G>::default_CCS();
-        Self{
+        Self {
             C: Commitment::<G>::default(),
             u: G::Scalar::ZERO,
             x: vec![G::Scalar::ZERO],
@@ -52,7 +47,9 @@
             v: vec![G::Scalar::ZERO; default_r1cs_ccs.t],
             ccs: default_r1cs_ccs,
         }
-=======
+    }
+}
+
 impl<C: Group> TranscriptReprTrait<C> for LCCCS<C> {
     fn to_transcript_bytes(&self) -> Vec<u8> {
         [
@@ -63,7 +60,6 @@
             self.v.as_slice().to_transcript_bytes(),
         ]
             .concat()
->>>>>>> 79934269
     }
 }
 
@@ -91,11 +87,7 @@
     pub fn check_relation(
         &self,
         ck: &<<C as Group>::CE as CommitmentEngineTrait<C>>::CommitmentKey,
-<<<<<<< HEAD
-        w: &Witness<C>,
-=======
         w: &CCSWitness<C>,
->>>>>>> 79934269
     ) -> Result<(), CCSError> {
         // check that C is the commitment of w. Notice that this is not verifying a Pedersen
         // opening, but checking that the Commmitment comes from committing to the witness.

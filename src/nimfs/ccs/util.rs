--- conflicted
+++ resolved
@@ -83,13 +83,8 @@
             for i in 0..ccs.q {
                 let mut Sj_prod = bn256::Scalar::one();
                 for j in ccs.S[i].clone() {
-<<<<<<< HEAD
-                    let M_j = matrix_to_mle(&ccs.M[j]);
-                    let sum_Mz = compute_sum_Mz(M_j, &z_mle, ccs.s_prime);
-=======
                     let Mz = ccs.M[j].multiply_vec(&z);
                     let sum_Mz = vec_to_mle(Mz.len().log_2(), &Mz);
->>>>>>> 0bf0fd38
                     let sum_Mz_x = sum_Mz.evaluate(&x);
                     Sj_prod *= sum_Mz_x;
                 }

--- conflicted
+++ resolved
@@ -11,11 +11,7 @@
 };
 use bellpepper_core::{Index, LinearCombination};
 use ff::PrimeField;
-<<<<<<< HEAD
-use crate::nimfs::ccs::cccs::{CCCS, Witness};
-=======
 use crate::nimfs::ccs::cccs::{CCCS, CCSWitness};
->>>>>>> 79934269
 
 /// `NovaWitness` provide a method for acquiring an `R1CSInstance` and `R1CSWitness` from implementers.
 pub trait NovaWitness<G: Group> {
@@ -31,11 +27,7 @@
     &self,
     shape: &R1CSShape<G>,
     ck: &CommitmentKey<G>,
-<<<<<<< HEAD
-  ) -> Result<(CCCS<G>, Witness<G>), NovaError>;
-=======
   ) -> Result<(CCCS<G>, CCSWitness<G>), NovaError>;
->>>>>>> 79934269
 }
 
 impl<G: Group> NovaWitness<G> for SatisfyingAssignment<G> {
@@ -58,13 +50,9 @@
     &self,
     shape: &R1CSShape<G>,
     ck: &CommitmentKey<G>,
-<<<<<<< HEAD
-  ) -> Result<(CCCS<G>, Witness<G>), NovaError> {
-    let C = Witness::<G>::new(shape, &self.aux_assignment)?;
-=======
   ) -> Result<(CCCS<G>, CCSWitness<G>), NovaError> {
     let C = CCSWitness::<G>::new(shape, &self.aux_assignment)?;
->>>>>>> 79934269
+
     let X = &self.input_assignment[1..];
 
     let comm_C = C.commit(ck);
